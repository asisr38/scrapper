--- conflicted
+++ resolved
@@ -5,58 +5,6 @@
 @layer base {
   :root {
     --background: 0 0% 100%;
-<<<<<<< HEAD
-    --foreground: 0 0% 3.9%;
-    --card: 0 0% 100%;
-    --card-foreground: 0 0% 3.9%;
-    --popover: 0 0% 100%;
-    --popover-foreground: 0 0% 3.9%;
-    --primary: 0 0% 9%;
-    --primary-foreground: 0 0% 98%;
-    --secondary: 0 0% 96.1%;
-    --secondary-foreground: 0 0% 9%;
-    --muted: 0 0% 96.1%;
-    --muted-foreground: 0 0% 45.1%;
-    --accent: 0 0% 96.1%;
-    --accent-foreground: 0 0% 9%;
-    --destructive: 0 84.2% 60.2%;
-    --destructive-foreground: 0 0% 98%;
-    --border: 0 0% 89.8%;
-    --input: 0 0% 89.8%;
-    --ring: 0 0% 3.9%;
-    --chart-1: 12 76% 61%;
-    --chart-2: 173 58% 39%;
-    --chart-3: 197 37% 24%;
-    --chart-4: 43 74% 66%;
-    --chart-5: 27 87% 67%;
-    --radius: 0.5rem
-  }
-  .dark {
-    --background: 0 0% 3.9%;
-    --foreground: 0 0% 98%;
-    --card: 0 0% 3.9%;
-    --card-foreground: 0 0% 98%;
-    --popover: 0 0% 3.9%;
-    --popover-foreground: 0 0% 98%;
-    --primary: 0 0% 98%;
-    --primary-foreground: 0 0% 9%;
-    --secondary: 0 0% 14.9%;
-    --secondary-foreground: 0 0% 98%;
-    --muted: 0 0% 14.9%;
-    --muted-foreground: 0 0% 63.9%;
-    --accent: 0 0% 14.9%;
-    --accent-foreground: 0 0% 98%;
-    --destructive: 0 62.8% 30.6%;
-    --destructive-foreground: 0 0% 98%;
-    --border: 0 0% 14.9%;
-    --input: 0 0% 14.9%;
-    --ring: 0 0% 83.1%;
-    --chart-1: 220 70% 50%;
-    --chart-2: 160 60% 45%;
-    --chart-3: 30 80% 55%;
-    --chart-4: 280 65% 60%;
-    --chart-5: 340 75% 55%
-=======
     --foreground: 222.2 84% 4.9%;
     --card: 0 0% 100%;
     --card-foreground: 222.2 84% 4.9%;
@@ -158,25 +106,16 @@
   .recharts-pie-sector:focus,
   .recharts-layer:focus {
     outline: none;
->>>>>>> 3bd9011b
   }
 }
 
 @layer base {
-<<<<<<< HEAD
-  * {
-    @apply border-border;
-  }
-  body {
-    @apply bg-background text-foreground;
-=======
   html {
     scroll-behavior: smooth;
   }
   
   body {
     font-feature-settings: 'rlig' 1, 'calt' 1;
->>>>>>> 3bd9011b
   }
 }
 
