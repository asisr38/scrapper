{
  "name": "fao-gender-dashboard",
  "private": true,
  "version": "0.1.0",
  "scripts": {
    "dev": "next dev -p 3000",
    "build": "next build",
    "start": "next start -p 3000"
  },
  "dependencies": {
    "@radix-ui/react-label": "^2.1.7",
    "@radix-ui/react-popover": "^1.1.15",
<<<<<<< HEAD
    "@radix-ui/react-select": "^2.2.6",
    "@radix-ui/react-slot": "^1.2.3",
    "chart.js": "^4.4.1",
    "class-variance-authority": "^0.7.1",
    "clsx": "^2.1.1",
    "date-fns": "^4.1.0",
    "lucide-react": "^0.546.0",
    "next": "15.0.0",
    "react": "18.3.1",
    "react-chartjs-2": "^5.2.0",
    "react-day-picker": "^9.11.1",
    "react-dom": "18.3.1",
=======
    "@radix-ui/react-slot": "^1.2.3",
    "class-variance-authority": "^0.7.1",
    "clsx": "^2.1.1",
    "little-date": "^1.0.0",
    "lucide-react": "^0.546.0",
    "next": "^15.0.0",
    "react": "^18.3.1",
    "react-day-picker": "^9.11.1",
    "react-dom": "^18.3.1",
    "recharts": "^2.15.4",
>>>>>>> 3bd9011b
    "tailwind-merge": "^3.3.1",
    "tailwindcss-animate": "^1.0.7"
  },
  "devDependencies": {
    "@types/node": "^22.0.0",
    "@types/react": "^18.3.1",
    "@types/react-dom": "^18.3.1",
    "autoprefixer": "^10.4.19",
    "postcss": "^8.4.38",
    "tailwindcss": "^3.4.3",
    "typescript": "^5.6.0"
  }
}<|MERGE_RESOLUTION|>--- conflicted
+++ resolved
@@ -10,20 +10,6 @@
   "dependencies": {
     "@radix-ui/react-label": "^2.1.7",
     "@radix-ui/react-popover": "^1.1.15",
-<<<<<<< HEAD
-    "@radix-ui/react-select": "^2.2.6",
-    "@radix-ui/react-slot": "^1.2.3",
-    "chart.js": "^4.4.1",
-    "class-variance-authority": "^0.7.1",
-    "clsx": "^2.1.1",
-    "date-fns": "^4.1.0",
-    "lucide-react": "^0.546.0",
-    "next": "15.0.0",
-    "react": "18.3.1",
-    "react-chartjs-2": "^5.2.0",
-    "react-day-picker": "^9.11.1",
-    "react-dom": "18.3.1",
-=======
     "@radix-ui/react-slot": "^1.2.3",
     "class-variance-authority": "^0.7.1",
     "clsx": "^2.1.1",
@@ -34,7 +20,6 @@
     "react-day-picker": "^9.11.1",
     "react-dom": "^18.3.1",
     "recharts": "^2.15.4",
->>>>>>> 3bd9011b
     "tailwind-merge": "^3.3.1",
     "tailwindcss-animate": "^1.0.7"
   },
